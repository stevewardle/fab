--- conflicted
+++ resolved
@@ -23,16 +23,11 @@
     FortranUnitID, \
     FortranCompiler, \
     FortranLinker
-<<<<<<< HEAD
+from fab.tasks.c import CPragmaInjector
 from fab.source_tree import \
     TreeDescent, \
     CoreLinker, \
     SourceVisitor
-=======
-from fab.tasks.c import \
-    CPragmaInjector
-from fab.source_tree import TreeDescent, SourceVisitor
->>>>>>> 273f1a60
 from fab.queue import QueueManager
 
 
@@ -103,28 +98,21 @@
 
 
 class Fab(object):
-<<<<<<< HEAD
-
-    _extensions: List[str] = ['.F90', '.f90']
+
+    _extensions: List[str] = ['.F90', '.f90', '.c', '.h']
 
     _phase_maps: \
         List[List[Tuple[str, Union[Type[Task], Type[Command]]]]] = [
             [
                 (r'.*\.F90', FortranPreProcessor),
+                (r'{source}/.*\.h', CPragmaInjector),
+                (r'{source}/.*\.c', CPragmaInjector),
             ],
             [
                 (r'.*\.f90', FortranAnalyser),
             ],
         ]
 
-=======
-    _precompile_map: List[Tuple[str, Union[Type[Task], Type[Command]]]] = [
-        (r'.*\.f90', FortranAnalyser),
-        (r'.*\.F90', FortranPreProcessor),
-        (r'{source}/.*\.h', CPragmaInjector),
-        (r'{source}/.*\.c', CPragmaInjector),
-    ]
->>>>>>> 273f1a60
     _compile_map: List[Tuple[str, Type[Command]]] = [
         (r'.*\.f90', FortranCompiler),
     ]
@@ -170,10 +158,6 @@
 
     def run(self, source: Path):
 
-        for i, (pattern, classname) in enumerate(self._precompile_map):
-            pattern_sub = pattern.format(source=source)
-            self._precompile_map[i] = (pattern_sub, classname)
-
         self._queue.run()
 
         # Initialise core output subdirectory
@@ -192,6 +176,11 @@
             workspace_phase = self._workspace / f"phase_{iphase}"
             if not workspace_phase.exists():
                 workspace_phase.mkdir()
+
+            # Apply any required substitutions to the phase map
+            for i, (pattern, classname) in enumerate(phase_map):
+                pattern_sub = pattern.format(source=workspace_core)
+                phase_map[i] = (pattern_sub, classname)
 
             # Apply the current phase map to the core subdirectory,
             # with any output going to the phase subdirectory
