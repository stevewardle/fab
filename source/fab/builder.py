##############################################################################
# (c) Crown copyright Met Office. All rights reserved.
# For further details please refer to the file COPYRIGHT
# which you should have received as part of this distribution
##############################################################################
from collections import defaultdict
import logging
from pathlib import Path
from typing import Dict, List, Type, Union, Tuple
from re import match

from fab import FabException
from fab.database import SqliteStateDatabase, FileInfoDatabase
from fab.reader import FileTextReader
from fab.tasks import \
    Task, \
    Command
from fab.tasks.common import CommandTask, HashCalculator
from fab.tasks.fortran import \
    FortranAnalyser, \
    FortranWorkingState, \
    FortranPreProcessor, \
    FortranUnitID, \
    FortranCompiler, \
    FortranLinker
<<<<<<< HEAD
from fab.source_tree import \
    TreeDescent, \
    CoreLinker, \
    ExtensionVisitor
=======
from fab.source_tree import TreeDescent, SourceVisitor
>>>>>>> fa7ad901
from fab.queue import QueueManager


def entry() -> None:
    """
    Entry point for the Fab build tool.
    """
    import argparse
    import multiprocessing
    import sys
    import fab

    logger = logging.getLogger('fab')
    logger.addHandler(logging.StreamHandler(sys.stderr))

    description = 'Flexible build system for scientific software.'
    parser = argparse.ArgumentParser(add_help=False,
                                     description=description)
    # We add our own help so as to capture as many permutations of how people
    # might ask for help. The default only looks for a subset.
    parser.add_argument('-h', '-help', '--help', action='help',
                        help='Print this help and exit')
    parser.add_argument('-V', '--version', action='version',
                        version=fab.__version__,
                        help='Print version identifier and exit')
    parser.add_argument('-v', '--verbose', action='store_true',
                        help='Produce a running commentary on progress')
    parser.add_argument('-w', '--workspace', metavar='PATH', type=Path,
                        default=Path.cwd() / 'working',
                        help='Directory for working files.')
    parser.add_argument('--nprocs', action='store', type=int, default=2,
                        choices=range(2, multiprocessing.cpu_count()),
                        help='Provide number of processors available for use,'
                             'default is 2 if not set.')
    # TODO: Flags will eventually come from configuration
    parser.add_argument('--fpp-flags', action='store', type=str, default='',
                        help='Provide flags for Fortran PreProcessor ')
    # TODO: Flags will eventually come from configuration
    parser.add_argument('--fc-flags', action='store', type=str, default='',
                        help='Provide flags for Fortran Compiler')
    # TODO: Flags will eventually come from configuration
    parser.add_argument('--ld-flags', action='store', type=str, default='',
                        help='Provide flags for Fortran Linker')
    # TODO: Name for executable will eventually come from configuration
    parser.add_argument('--exec-name', action='store', type=str, default='',
                        help='Name of executable (default is the name of '
                             'the target program)')
    # TODO: Target/s will eventually come from configuration
    parser.add_argument('target', action='store', type=str,
                        help='The top level unit name to compile')
    parser.add_argument('source', type=Path,
                        help='The path of the source tree to build')
    arguments = parser.parse_args()

    if arguments.verbose:
        logger.setLevel(logging.INFO)
    else:
        logger.setLevel(logging.WARNING)

    application = Fab(arguments.workspace,
                      arguments.target,
                      arguments.exec_name,
                      arguments.fpp_flags,
                      arguments.fc_flags,
                      arguments.ld_flags,
                      arguments.nprocs)
    application.run(arguments.source)


class Fab(object):
<<<<<<< HEAD

    _extensions: List[str] = ['.F90', '.f90']

    _phase_maps: \
        List[Dict[str, Union[Type[Task], Type[Command]]]] = [
           {'.F90': FortranPreProcessor},
           {'.f90': FortranAnalyser},
        ]

    _compiler_map: Dict[str, Type[Command]] = {
        '.f90': FortranCompiler,
    }
=======
    _precompile_map: List[Tuple[str, Union[Type[Task], Type[Command]]]] = [
        (r'.*\.f90', FortranAnalyser),
        (r'.*\.F90', FortranPreProcessor),
    ]
    _compile_map: List[Tuple[str, Type[Command]]] = [
        (r'.*\.f90', FortranCompiler),
    ]
>>>>>>> fa7ad901

    def __init__(self,
                 workspace: Path,
                 target: str,
                 exec_name: str,
                 fpp_flags: str,
                 fc_flags: str,
                 ld_flags: str,
                 n_procs: int):

        self._workspace = workspace
        if not workspace.exists():
            workspace.mkdir(parents=True)

        self._state = SqliteStateDatabase(workspace)
        self._target = target
        self._exec_name = exec_name

        self._command_flags_map: Dict[Type[Command], List[str]] = {}
        if fpp_flags != '':
            self._command_flags_map[FortranPreProcessor] = (
                fpp_flags.split()
            )
        if fc_flags != '':
            self._command_flags_map[FortranCompiler] = (
                fc_flags.split()
            )
        if ld_flags != '':
            self._command_flags_map[FortranLinker] = (
                ld_flags.split()
            )
        self._queue = QueueManager(n_procs - 1)

    def _extend_task_queue(self, task: Task) -> None:
        self._queue.add_to_queue(task)
        for prereq in task.prerequisites:
            self._queue.add_to_queue(
                HashCalculator(FileTextReader(prereq.resolve()),
                               self._state))

    def run(self, source: Path):

        self._queue.run()

<<<<<<< HEAD
        # Initialise core output subdirectory
        workspace_core = self._workspace / "core"
        if not workspace_core.exists():
            workspace_core.mkdir()
        # Fill the core directory with links to the source files
        corelinker = CoreLinker(workspace_core, self._extensions)
=======
        visitor = SourceVisitor(self._precompile_map,
                                self._command_flags_map,
                                self._state,
                                self._workspace,
                                self._extend_task_queue)
>>>>>>> fa7ad901
        descender = TreeDescent(source)
        descender.descend(corelinker)

        # Begin phase loop
        for iphase, phase_map in enumerate(self._phase_maps):

            # The phase will have its own output subdirectory
            workspace_phase = self._workspace / f"phase_{iphase}"
            if not workspace_phase.exists():
                workspace_phase.mkdir()

            # Apply the current phase map to the core subdirectory,
            # with any output going to the phase subdirectory
            visitor = ExtensionVisitor(phase_map,
                                       self._command_flags_map,
                                       self._state,
                                       workspace_phase,
                                       self._extend_task_queue)
            descender = TreeDescent(workspace_core)
            descender.descend(visitor)

            # Allow the queue to complete before the next phase
            self._queue.check_queue_done()

            # Add symlinks to any new files this phase created
            # to the core subdirectory
            corelinker = CoreLinker(workspace_core, self._extensions)
            descender = TreeDescent(workspace_phase)
            descender.descend(corelinker)

        file_db = FileInfoDatabase(self._state)
        for file_info in file_db:
            print(file_info.filename)
            # Where files are generated in the working directory
            # by third party tools, we cannot guarantee the hashes
            if file_info.filename.match(f'{self._workspace}/phase*/*'):
                print('    hash: --hidden-- (generated file)')
            else:
                print(f'    hash: {file_info.adler32}')

        fortran_db = FortranWorkingState(self._state)
        for fortran_info in fortran_db:
            print(fortran_info.unit.name)
            print('    found in: ' + str(fortran_info.unit.found_in))
            print('    depends on: ' + str(fortran_info.depends_on))

        # Start with the top level program unit
        target_info = fortran_db.get_program_unit(self._target)
        if len(target_info) > 1:
            alt_filenames = [str(info.unit.found_in) for info in target_info]
            message = f"Ambiguous top-level program unit '{self._target}', " \
                      f"found in: {', '.join(alt_filenames)}"
            raise FabException(message)
        unit_to_process: List[FortranUnitID] = [target_info[0].unit]

        # Initialise linker
        if self._exec_name != "":
            executable = Path(self._workspace) / self._exec_name
        else:
            executable = Path(self._workspace / self._target)

        flags = self._command_flags_map.get(FortranLinker, [])
        link_command = FortranLinker(self._workspace, flags, executable)

        processed_units: List[FortranUnitID] = []

        while unit_to_process:
            # Pop pending items from start of the list
            unit = unit_to_process.pop(0)
            if unit in processed_units:
                continue

            dependencies: Dict[str, List[FortranUnitID]] = defaultdict(list)
            for prereq in fortran_db.depends_on(unit):
                dependencies[prereq.name].append(prereq)
            for name, alt_prereqs in dependencies.items():
                if len(alt_prereqs) > 1:
                    filenames = [str(path) for path in alt_prereqs]
                    message = f"Ambiguous prerequiste '{name}' " \
                              f"found in: {', '.join(filenames)}"
                    raise FabException(message)
                unit_to_process.append(alt_prereqs[0])

            # Construct names of any expected module files to
            # pass to the compiler constructor
            # TODO: Note that this currently assumes all of the
            #       dependencies we found were modules; we are
            #       going to need a way to get that information
            #       from the database
            mod_files = [Path(self._workspace /
                              dependee).with_suffix('.mod')
                         for dependee in dependencies.keys()]

            # TODO: It would also be good here to be able to
            #       generate a list of mod files which we
            #       expect to be *produced* by the compile
            #       and pass this to the constructor for
            #       inclusion in the task's "products"
            compiler_class = None
            for pattern, classname in self._compile_map:
                # Note we keep searching through the map
                # even after a match is found; this means that
                # later matches will override earlier ones
                if match(pattern, str(unit.found_in)):
                    compiler_class = classname

            if compiler_class is None:
                continue

            if issubclass(compiler_class, FortranCompiler):
                flags = self._command_flags_map.get(compiler_class, [])
                compiler = CommandTask(
                    compiler_class(
                        unit.found_in,
                        self._workspace,
                        flags,
                        mod_files))
            else:
                message = \
                    f'Unhandled class "{compiler_class}" in compiler map.'
                raise TypeError(message)

            self._queue.add_to_queue(compiler)
            # Indicate that this unit has been processed, so we
            # don't do it again if we encounter it a second time
            processed_units.append(unit)
            # Add the object files to the linker
            # TODO: For right now products is a list, though the
            #       compiler only ever produces a single entry;
            #       maybe add_object should accept Union[Path, List[Path]]?
            link_command.add_object(compiler.products[0])

        # Hopefully by this point the list is exhausted and
        # everything has been compiled, and the linker is primed
        linker = CommandTask(link_command)
        self._queue.add_to_queue(linker)
        self._queue.check_queue_done()
        self._queue.shutdown()<|MERGE_RESOLUTION|>--- conflicted
+++ resolved
@@ -23,14 +23,10 @@
     FortranUnitID, \
     FortranCompiler, \
     FortranLinker
-<<<<<<< HEAD
 from fab.source_tree import \
     TreeDescent, \
     CoreLinker, \
-    ExtensionVisitor
-=======
-from fab.source_tree import TreeDescent, SourceVisitor
->>>>>>> fa7ad901
+    SourceVisitor
 from fab.queue import QueueManager
 
 
@@ -101,28 +97,22 @@
 
 
 class Fab(object):
-<<<<<<< HEAD
 
     _extensions: List[str] = ['.F90', '.f90']
 
     _phase_maps: \
-        List[Dict[str, Union[Type[Task], Type[Command]]]] = [
-           {'.F90': FortranPreProcessor},
-           {'.f90': FortranAnalyser},
+        List[List[Tuple[str, Union[Type[Task], Type[Command]]]]] = [
+            [
+                (r'.*\.F90', FortranPreProcessor),
+            ],
+            [
+                (r'.*\.f90', FortranAnalyser),
+            ],
         ]
 
-    _compiler_map: Dict[str, Type[Command]] = {
-        '.f90': FortranCompiler,
-    }
-=======
-    _precompile_map: List[Tuple[str, Union[Type[Task], Type[Command]]]] = [
-        (r'.*\.f90', FortranAnalyser),
-        (r'.*\.F90', FortranPreProcessor),
-    ]
     _compile_map: List[Tuple[str, Type[Command]]] = [
         (r'.*\.f90', FortranCompiler),
     ]
->>>>>>> fa7ad901
 
     def __init__(self,
                  workspace: Path,
@@ -167,20 +157,12 @@
 
         self._queue.run()
 
-<<<<<<< HEAD
         # Initialise core output subdirectory
         workspace_core = self._workspace / "core"
         if not workspace_core.exists():
             workspace_core.mkdir()
         # Fill the core directory with links to the source files
         corelinker = CoreLinker(workspace_core, self._extensions)
-=======
-        visitor = SourceVisitor(self._precompile_map,
-                                self._command_flags_map,
-                                self._state,
-                                self._workspace,
-                                self._extend_task_queue)
->>>>>>> fa7ad901
         descender = TreeDescent(source)
         descender.descend(corelinker)
 
@@ -194,11 +176,11 @@
 
             # Apply the current phase map to the core subdirectory,
             # with any output going to the phase subdirectory
-            visitor = ExtensionVisitor(phase_map,
-                                       self._command_flags_map,
-                                       self._state,
-                                       workspace_phase,
-                                       self._extend_task_queue)
+            visitor = SourceVisitor(phase_map,
+                                    self._command_flags_map,
+                                    self._state,
+                                    workspace_phase,
+                                    self._extend_task_queue)
             descender = TreeDescent(workspace_core)
             descender.descend(visitor)
 
